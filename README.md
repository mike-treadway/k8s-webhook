--- conflicted
+++ resolved
@@ -1,12 +1,8 @@
 # Kubernetes webhook for New Relic
 
-<<<<<<< HEAD
 To note that this tool is in an early stage of development and some breaking changes might happen. We not recommend using `:latest` tag for neither the webhook or the integration images. You can check the integration version requirements in the [dependencies](####dependencies) section
 
-## How does it work?
-=======
 ## Definition
->>>>>>> 0cf7bbe4
 
 The webhook intercepts *POD creation* requests to the Kubernetes API and mutates them in the following ways:
 
