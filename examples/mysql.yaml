apiVersion: v1
kind: ConfigMap
metadata:
  name: mysql-newrelic-integrations-config
  namespace: default
data:
  config.yaml: |
    integration_name: com.newrelic.mysql
    instances:
      - name: mysql-server
        command: status
        arguments:
          hostname: localhost
          port: 3306
          username: root
          password: $MYSQL_ROOT_PASSWORD
          remote_monitoring: true
        labels:
          env: testenv
          role: write-replica
  definition.yaml: |
    name: com.newrelic.mysql
    description: Reports status and metrics for mysql server
    protocol_version: 1
    os: linux
    commands:
        status:
            command:
                - /var/db/newrelic-infra/newrelic-integrations/bin/nr-mysql
            prefix: config/mysql
            interval: 30
---
apiVersion: apps/v1
kind: Deployment
metadata:
  name: mysql-deployment
  labels:
    app: mysql
spec:
  replicas: 1
  selector:
    matchLabels:
      app: mysql
  template:
    metadata:
      annotations:
        newrelic.com/integrations-sidecar-configmap: "mysql-newrelic-integrations-config"
        newrelic.com/integrations-sidecar-imagename: "newrelic/k8s-nri-mysql"
      labels:
        app: mysql
    spec:
      containers:
      - name: mysql
        image: mysql:5
        env:
          - name: MYSQL_ROOT_PASSWORD
            valueFrom:
              secretKeyRef:
                name: mysqlsecret
                key: password
---
apiVersion: v1
kind: Secret
metadata:
  name: mysqlsecret
type: Opaque
data:
<<<<<<< HEAD
  password: cm9vdA==
---
apiVersion: v1
kind: ConfigMap
metadata:
  name: mysql-newrelic-integrations-config
  namespace: default
data:
  config.yaml: |
    integration_name: com.newrelic.mysql
    instances:
      - name: mysql-server
        command: status
        arguments:
          hostname: localhost
          port: 3306
          username: root
          password: $MYSQL_ROOT_PASSWORD
          remote_monitoring: true
        labels:
          env: testenv
          role: write-replica
  definition.yaml: |
    name: com.newrelic.mysql
    description: Reports status and metrics for mysql server
    protocol_version: 1
    os: linux
    commands:
        status:
            command:
                - /nri-sidecar/newrelic-infra/newrelic-integrations/bin/nr-mysql
            prefix: config/mysql
            interval: 30
=======
  password: cm9vdA==
>>>>>>> b5596a1c
<|MERGE_RESOLUTION|>--- conflicted
+++ resolved
@@ -26,7 +26,7 @@
     commands:
         status:
             command:
-                - /var/db/newrelic-infra/newrelic-integrations/bin/nr-mysql
+                - /nri-sidecar/newrelic-infra/newrelic-integrations/bin/nr-mysql
             prefix: config/mysql
             interval: 30
 ---
@@ -65,40 +65,4 @@
   name: mysqlsecret
 type: Opaque
 data:
-<<<<<<< HEAD
-  password: cm9vdA==
----
-apiVersion: v1
-kind: ConfigMap
-metadata:
-  name: mysql-newrelic-integrations-config
-  namespace: default
-data:
-  config.yaml: |
-    integration_name: com.newrelic.mysql
-    instances:
-      - name: mysql-server
-        command: status
-        arguments:
-          hostname: localhost
-          port: 3306
-          username: root
-          password: $MYSQL_ROOT_PASSWORD
-          remote_monitoring: true
-        labels:
-          env: testenv
-          role: write-replica
-  definition.yaml: |
-    name: com.newrelic.mysql
-    description: Reports status and metrics for mysql server
-    protocol_version: 1
-    os: linux
-    commands:
-        status:
-            command:
-                - /nri-sidecar/newrelic-infra/newrelic-integrations/bin/nr-mysql
-            prefix: config/mysql
-            interval: 30
-=======
-  password: cm9vdA==
->>>>>>> b5596a1c
+  password: cm9vdA==